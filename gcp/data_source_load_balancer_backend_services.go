--- conflicted
+++ resolved
@@ -30,16 +30,10 @@
 }
 
 type LbBackendServicesDataSourceModel struct {
-<<<<<<< HEAD
-	Name  types.String                  `tfsdk:"name"`
-	Tags  types.Map                     `tfsdk:"tags"`
-	Items []*lbBackendServicesItemModel `tfsdk:"items"`
-=======
 	ClientConfig *clientConfig                 `tfsdk:"client_config"`
 	Name         types.String                  `tfsdk:"name"`
 	Tags         types.Map                     `tfsdk:"tags"`
 	Items        []*lbBackendServicesItemModel `tfsdk:"items"`
->>>>>>> 8c35a149
 }
 
 type lbBackendServicesItemModel struct {
